'''DFCX manipulation functions to extend dfcx_sapi lib'''

from typing import List

import json
import logging
import os
import google.cloud.dialogflowcx_v3beta1.types as types
from tabulate import tabulate
from .dfcx import *
from .dfcx_functions import *


# logging config
logging.basicConfig(
    level=logging.INFO,
    format='%(asctime)s %(levelname)-8s %(message)s',
    datefmt='%Y-%m-%d %H:%M:%S')


class Dataframe_fxns:
    def __init__(self, creds_path: str):
        logging.info('create dfcx creds %s', creds_path)
        self.dfcx =  DialogflowCX(creds_path)
        logging.info('create dffx creds %s', creds_path)
        self.dffx =  DialogflowFunctions(creds_path)


    def update_intent_from_dataframe(self, intent_id: str, train_phrases: List[str],
                                     params=pd.DataFrame(), mode='basic'):
        """update an existing intents training phrases and parameters
        the intent must exist in the agent
        this function has a dependency on the agent

        Args:
            intent_id: name parameter of the intent to update
            train_phrases: dataframe of training phrases 
                in advanced have training_phrase and parts column to track the build
            params(optional): dataframe of parameters
            mode: 
                basic - build assuming one row is one training phrase no entities, 
                advance - build keeping track of training phrases and 
                    parts with the training_phrase and parts column. 

        Returns:
            intent_pb: the new intents protobuf object
        """

        if mode == 'basic':
            try: 
                train_phrases = train_phrases[['text']]
                train_phrases = train_phrases.astype({'text':'string'})
            except:
                tpSchema = pd.DataFrame(index=['text','parameter_id'], columns=[0], data=['string','string']).astype({0:'string'})
                logging.error('{0} mode train_phrases schema must be {1} \n'.format(
                    mode, tabulate(tpSchema.transpose(), headers='keys', tablefmt='psql')))

        elif mode == 'advanced':
            try: 
                train_phrases = train_phrases[['training_phrase', 'part','text', 'parameter_id']]
                train_phrases = train_phrases.astype({'training_phrase': 'int32', 'part':'int32',
                                                      'text':'string', 'parameter_id':'string'})
                if len(params) > 0:
                    params = params[['id','entity_type']]
                    params = params.astype({'id':'string', 
                                                     'entity_type':'string'})
            except:
                tpSchema = pd.DataFrame(index=['training_phrase', 'part','text','parameter_id'], columns=[0], data=['int32', 'int32','string','string']).astype({0:'string'})
                pSchema = pd.DataFrame(index=['id','entity_type'], columns=[0], data=['string','string']).astype({0:'string'})
                logging.error('{0} mode train_phrases schema must be {1} \n'.format(
                    mode, tabulate(tpSchema.transpose(), headers='keys', tablefmt='psql')))
                logging.error('{0} mode parameter schema must be {1} \n'.format(
                    mode, tabulate(pSchema.transpose(), headers='keys', tablefmt='psql')))
                
        else:
            raise ValueError('mode must be basic or advanced')

<<<<<<< HEAD
        phrase_schema_user = train_phrases.dtypes.to_frame().astype({0:'string'})
        param_schema_user = params.dtypes.to_frame().astype({0:'string'})

        # if (phrase_schema_user.equals(phrase_schema_master))==False:
        #     raise ValueError('training phrase schema must be {} for {} mode'.format(tabulate(phrase_schema_master.transpose(), headers='keys', tablefmt='psql'), mode))
        # if mode == 'advanced': 
        #     if (param_schema_user.equals(param_schema_master))==False and len(params)>0:
        #         raise ValueError('parameter schema must be {}'.format(tabulate(phrase_schema_master.transpose(), headers='keys', tablefmt='psql')))
=======
 
>>>>>>> 5137c768

        original = self.dfcx.get_intent(intent_id=intent_id)
        intent = {}
        intent['name'] = original.name
        intent['display_name'] = original.display_name
        intent['priority'] = original.priority
        intent['is_fallback'] = original.is_fallback
        intent['labels'] = dict(original.labels)
        intent['description'] = original.description

        #training phrases
        if mode == 'advanced':
            trainingPhrases = []
            for tp in range(0, int(train_phrases['training_phrase'].astype(int).max() + 1)):
                tpParts = train_phrases[train_phrases['training_phrase'].astype(int)==int(tp)]
                parts = []
                for _index, row in tpParts.iterrows():
                    part = {
                        'text': row['text'],
                        'parameter_id':row['parameter_id']
                    }
                    parts.append(part)

                trainingPhrase = {'parts': parts,
                                 'repeat_count':1,
                                 'id':''}
                trainingPhrases.append(trainingPhrase)
            
            intent['training_phrases'] = trainingPhrases
            parameters = []
            for _index, row in params.iterrows():
                parameter = {
                    'id':row['id'],
                    'entity_type':row['entity_type'],
                    'is_list':False,
                    'redact':False
                }
                parameters.append(parameter)
            
            if len(parameters) > 0:
                intent['parameters'] = parameters

        elif mode == 'basic':
            trainingPhrases = []
            for index, row in train_phrases.iterrows():
                part = {
                    'text': row['text'],
                    'parameter_id': None
                }
                parts = [part]
                trainingPhrase = {'parts': parts,
                                 'repeat_count':1,
                                 'id':''}
                trainingPhrases.append(trainingPhrase)
            intent['training_phrases'] = trainingPhrases
        else:
            raise ValueError('mode must be basic or advanced')

        jsonIntent = json.dumps(intent)
        intent_pb = types.Intent.from_json(jsonIntent)
        return intent_pb


    def bulk_update_intents_from_dataframe(self, agent_id, train_phrases_df, 
                                           params_df=pd.DataFrame(), mode='basic', update_flag=False):
        """update an existing intents training phrases and parameters

        Args:
            agent_id: name parameter of the agent to update_flag - full path to agent
            train_phrases_df: dataframe of bulk training phrases
                required columns: text, display_name
                in advanced mode have training_phrase and parts column to track the build
            params_df(optional): dataframe of bulk parameters
            mode: basic|advanced
                basic: build assuming one row is one training phrase no entities
                advanced: build keeping track of training phrases and parts with the training_phrase and parts column. 
            update_flag: True to update_flag the intents in the agent

        Returns:
            modified_intents: dictionary with intent display names as keys 
                and the new intent protobufs as values

        """
        if mode == 'basic':
            try: 
                train_phrases_df = train_phrases_df[['display_name','text']]
                train_phrases_df = train_phrases_df.astype({'display_name': 'string','text':'string'})
            except:
                tpSchema = pd.DataFrame(index=['display_name','text','parameter_id'], columns=[0], data=['string','string','string']).astype({0:'string'})
                logging.error('{0} mode train_phrases schema must be {1} \n'.format(
                    mode, tabulate(tpSchema.transpose(), headers='keys', tablefmt='psql')))

        elif mode == 'advanced':
            try: 
                train_phrases_df = train_phrases_df[['display_name','training_phrase', 'part','text', 'parameter_id']]
                train_phrases_df = train_phrases_df.astype({'display_name':'string','training_phrase': 'int32', 'part':'int32',
                                                      'text':'string', 'parameter_id':'string'})
                if len(params) > 0:
                    params_df = params_df[['display_name','id','entity_type']]
                    params_df = params_df.astype({'display_name':'string', 'id':'string', 
                                                     'entity_type':'string'})
            except:
                tpSchema = pd.DataFrame(index=['display_name','training_phrase', 'part','text','parameter_id'], columns=[0], data=['string', 'int32', 'int32','string','string']).astype({0:'string'})
                pSchema = pd.DataFrame(index=['display_name','id','entity_type'], columns=[0], data=['string','string','string']).astype({0:'string'})
                logging.error('{0} mode train_phrases schema must be {1} \n'.format(
                    mode, tabulate(tpSchema.transpose(), headers='keys', tablefmt='psql')))
                logging.error('{0} mode parameter schema must be {1} \n'.format(
                    mode, tabulate(pSchema.transpose(), headers='keys', tablefmt='psql')))
                
        else:
            raise ValueError('mode must be basic or advanced')

<<<<<<< HEAD
        # TODO - check if user provided DF is in the right shape
        phrase_schema_user = train_phrases_df.dtypes.to_frame().astype({0:'string'})
        param_schema_user = params_df.dtypes.to_frame().astype({0:'string'})

        # if (phrase_schema_user.equals(phrase_schema_master))==False:
        #     logging.error('training phrase schema must be\n {} \n'.format(
        #         tabulate(phrase_schema_master.transpose(), headers='keys', tablefmt='psql')))
        #     logging.error('got schema \n {}'.format(
        #         tabulate(phrase_schema_user.transpose(), headers='keys', tablefmt='psql')))
        #     logging.error('df.head \n%s', train_phrases_df.head() )
            # raise ValueError('wrong schema format \n%s' % phrase_schema_user)

        if mode =='advanced':
            if (param_schema_user.equals(param_schema_master))==False and len(params_df)>0:
                raise ValueError('parameter schema must be {}'.format(tabulate(phrase_schema_master.transpose(), headers='keys', tablefmt='psql')))
=======
 
>>>>>>> 5137c768

        logging.info('updating agent_id %s', agent_id)

        intents_map = self.dffx.get_intents_map(agent_id=agent_id, reverse=True)
        intent_names = list(set(train_phrases_df['display_name']))


        modified_intents = {}
        for intent_name in intent_names:
            if not intent_name:
                logging.warning('empty intent_name')
                continue

            tps = train_phrases_df.copy()[train_phrases_df['display_name']==intent_name].drop(columns='display_name')
            params = pd.DataFrame()
            if mode == 'advanced':
                params = params_df.copy()[params_df['display_name']==intent_name].drop(columns='display_name')

<<<<<<< HEAD
            if not intent_name in intent_names:
                logging.error('FAIL to update - intent not found: [%s]', intent_name)
                continue

=======
            if not intent_name in intents_map.keys():
                logging.error('FAIL to update - intent not found: [%s]', intent_name)
                continue

            new_intents[intent_name] = intent_name
>>>>>>> 5137c768
            logging.info('update intent %s', intent_name)
            new_intent = self.update_intent_from_dataframe(
                intent_id=intents_map[intent_name],
                train_phrases=tps,
                params=params,
                mode=mode)
            modified_intents[intent_name] = new_intent
            if update_flag:
                logging.info('updating_intent %s', intent_name)
                self.dfcx.update_intent(intent_id=new_intent.name, obj=new_intent)

        return modified_intents<|MERGE_RESOLUTION|>--- conflicted
+++ resolved
@@ -75,18 +75,15 @@
         else:
             raise ValueError('mode must be basic or advanced')
 
-<<<<<<< HEAD
-        phrase_schema_user = train_phrases.dtypes.to_frame().astype({0:'string'})
-        param_schema_user = params.dtypes.to_frame().astype({0:'string'})
-
+
+        # phrase_schema_user = train_phrases.dtypes.to_frame().astype({0:'string'})
+        # param_schema_user = params.dtypes.to_frame().astype({0:'string'})
         # if (phrase_schema_user.equals(phrase_schema_master))==False:
         #     raise ValueError('training phrase schema must be {} for {} mode'.format(tabulate(phrase_schema_master.transpose(), headers='keys', tablefmt='psql'), mode))
         # if mode == 'advanced': 
         #     if (param_schema_user.equals(param_schema_master))==False and len(params)>0:
         #         raise ValueError('parameter schema must be {}'.format(tabulate(phrase_schema_master.transpose(), headers='keys', tablefmt='psql')))
-=======
  
->>>>>>> 5137c768
 
         original = self.dfcx.get_intent(intent_id=intent_id)
         intent = {}
@@ -184,7 +181,7 @@
                 train_phrases_df = train_phrases_df[['display_name','training_phrase', 'part','text', 'parameter_id']]
                 train_phrases_df = train_phrases_df.astype({'display_name':'string','training_phrase': 'int32', 'part':'int32',
                                                       'text':'string', 'parameter_id':'string'})
-                if len(params) > 0:
+                if len(params_df) > 0:
                     params_df = params_df[['display_name','id','entity_type']]
                     params_df = params_df.astype({'display_name':'string', 'id':'string', 
                                                      'entity_type':'string'})
@@ -199,10 +196,9 @@
         else:
             raise ValueError('mode must be basic or advanced')
 
-<<<<<<< HEAD
         # TODO - check if user provided DF is in the right shape
-        phrase_schema_user = train_phrases_df.dtypes.to_frame().astype({0:'string'})
-        param_schema_user = params_df.dtypes.to_frame().astype({0:'string'})
+        # phrase_schema_user = train_phrases_df.dtypes.to_frame().astype({0:'string'})
+        # param_schema_user = params_df.dtypes.to_frame().astype({0:'string'})
 
         # if (phrase_schema_user.equals(phrase_schema_master))==False:
         #     logging.error('training phrase schema must be\n {} \n'.format(
@@ -212,12 +208,10 @@
         #     logging.error('df.head \n%s', train_phrases_df.head() )
             # raise ValueError('wrong schema format \n%s' % phrase_schema_user)
 
-        if mode =='advanced':
-            if (param_schema_user.equals(param_schema_master))==False and len(params_df)>0:
-                raise ValueError('parameter schema must be {}'.format(tabulate(phrase_schema_master.transpose(), headers='keys', tablefmt='psql')))
-=======
+        # if mode =='advanced':
+        #     if (param_schema_user.equals(param_schema_master))==False and len(params_df)>0:
+        #         raise ValueError('parameter schema must be {}'.format(tabulate(phrase_schema_master.transpose(), headers='keys', tablefmt='psql')))
  
->>>>>>> 5137c768
 
         logging.info('updating agent_id %s', agent_id)
 
@@ -236,18 +230,10 @@
             if mode == 'advanced':
                 params = params_df.copy()[params_df['display_name']==intent_name].drop(columns='display_name')
 
-<<<<<<< HEAD
-            if not intent_name in intent_names:
-                logging.error('FAIL to update - intent not found: [%s]', intent_name)
-                continue
-
-=======
             if not intent_name in intents_map.keys():
                 logging.error('FAIL to update - intent not found: [%s]', intent_name)
                 continue
 
-            new_intents[intent_name] = intent_name
->>>>>>> 5137c768
             logging.info('update intent %s', intent_name)
             new_intent = self.update_intent_from_dataframe(
                 intent_id=intents_map[intent_name],
