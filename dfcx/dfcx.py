import json
import logging
import os
import google.cloud.dialogflowcx_v3beta1.services as services
import google.cloud.dialogflowcx_v3beta1.types as types
from google.auth import credentials
from google.protobuf import field_mask_pb2

from typing import List

# logging config
logging.basicConfig(level=logging.INFO, format='%(asctime)s %(levelname)-8s %(message)s',
                    datefmt='%Y-%m-%d %H:%M:%S')

class DialogflowCX:
<<<<<<< HEAD
    def __init__(self, creds_path, agent_id=None):
        with open(creds_path) as json_file:
            data = json.load(json_file)
        project_id = data['project_id']

        os.environ["GOOGLE_APPLICATION_CREDENTIALS"] = creds_path
        self.project_id = 'projects/{}/locations/global'.format(project_id)

=======
    def __init__(self, creds_path, agent_id=None):          
        # with open(creds_path) as json_file:
        #     data = json.load(json_file)

        os.environ["GOOGLE_APPLICATION_CREDENTIALS"] = creds_path
        
>>>>>>> 64d27325
        self.agents = services.agents.AgentsClient()
        self.intents = services.intents.IntentsClient()
        self.entities = services.entity_types.EntityTypesClient()
        self.pages = services.pages.PagesClient()
        self.flows = services.flows.FlowsClient()
        self.sessions = services.sessions.SessionsClient()
        self.route_groups = services.transition_route_groups.TransitionRouteGroupsClient()
        self.webhooks = services.webhooks.WebhooksClient()

        if agent_id:
            self.agent_id = agent_id

    @staticmethod
    def _set_region(id):
        location = id.split('/')[3]

        if location != 'global':
            api_endpoint = '{}-dialogflow.googleapis.com:443'.format(location)
            client_options = {'api_endpoint': api_endpoint}

            return client_options
        
            
### TODO (pmarlow@) break each set of Functions into its own Class so that we 
### can separate each Class into its own file to keep file line numbers within
### Google standard for Python classes as they grow.

### AGENT FX

    def list_agents(self, location_id:str) -> List[types.Agent]:
        """Get list of all CX agents in a given GCP project
        
        Args:
          location_id: The GCP Project/Location ID in the following format
              `projects/<GCP PROJECT ID>/locations/<LOCATION ID>
        Returns:
          agents: List of Agent objects
        """
        request = types.agent.ListAgentsRequest()
        request.parent = location_id
        
        client_options = self._set_region(location_id)
        client = services.agents.AgentsClient(client_options=client_options)
        response = client.list_agents(request)
        
        agents = []
        for page in response.pages:
            for agent in page.agents:
                agents.append(agent)
        
        return agents
    
    
    def get_agent(self, agent_id):
        request = types.agent.GetAgentRequest()
        request.name = agent_id
        client_options = self._set_region(agent_id)
        client = services.agents.AgentsClient(client_options=client_options)
        response = client.get_agent(request)
        
        return response

    def create_agent(self, project_id:str, display_name:str, 
    gcp_region:str='global', obj:types.Agent=None, **kwargs):
        """Create a Dialogflow CX Agent with given display name.

        By default the CX Agent will be created in the project that the user
        is currently authenticated to
        If the user provides an existing Agent object, create a new CX agent
        based on this object.

        Args:
          project_id: GCP project id where the CX agent will be created
          display_name: Human readable display name for the CX agent
          gcp_region: GCP region to create CX agent. Defaults to 'global'
          obj: (Optional) Agent object to create new agent from

        Returns:
          response
        """

        if obj:
            agent = obj
            parent = 'projects/{}/location/{}'.format(
                agent.name.split('/')[1], 
                agent.name.split('/')[3])
            agent.display_name = display_name
        else:
            agent = types.agent.Agent()
            parent = 'projects/{}/locations/{}'.format(project_id, gcp_region)
            agent.display_name = display_name

        agent.default_language_code = 'en'
        agent.time_zone='America/Chicago'

        # set optional args as agent attributes
        for key, value in kwargs.items():
            setattr(agent, key, value)

        client_options = self._set_region(parent)
        client = services.agents.AgentsClient(client_options=client_options)
        response = client.create_agent(parent=parent, agent=agent)

        return response


### INTENTS FX    
    
    def list_intents(self, agent_id):
        request = types.intent.ListIntentsRequest()
        request.parent = agent_id
        
        client_options = self._set_region(agent_id)
        client = services.intents.IntentsClient(client_options=client_options)
        response = client.list_intents(request)

        intents = []
        for page in response.pages:
            for intent in page.intents:
                intents.append(intent)

        return intents
    
    def get_intent(self, intent_id):
        client_options = self._set_region(intent_id)
        client = services.intents.IntentsClient(client_options=client_options)
        response = client.get_intent(name=intent_id)
        
        return response
    
    def create_intent(self, agent_id, obj=None, **kwargs):
        #If intent_obj is given, set intent variable to it
        if obj:
            intent = obj
            intent.name = ''
        else:
            intent = types.intent.Intent()

        #Set optional arguments as intent attributes
        for key, value in kwargs.items():
            if key == 'training_phrases':
                assert type(kwargs[key]) == list
                training_phrases = []
                for x in kwargs[key]:
                    if type(x) == dict:
                        tp = types.intent.Intent.TrainingPhrase()
                        parts = []
                        for y in x['parts']:
                            if type(y) == dict:
                                part = types.intent.Intent.TrainingPhrase.Part()
                                part.text = y['text']
                                part.parameter_id = y.get('parameter_id')
                                parts.append(part)
                            else:
                                print("Wrong object in parts list")
                                return
                        tp.parts = parts
                        tp.repeat_count = x.get("repeat_count")
                        training_phrases.append(tp)
                    else:
                        print("Wrong object in training phrases list")
                        return
                setattr(intent, key, training_phrases)
            setattr(intent, key, value)

        client_options = self._set_region(agent_id)
        client = services.intents.IntentsClient(client_options=client_options)
        response = client.create_intent(parent=agent_id, intent=intent)
        
        return response
    
    def update_intent(self, intent_id, obj=None, **kwargs):
        """ Updates a single Intent object based on provided args.
        
        Args:
          intent_id, the destination Intent ID. Must be formatted properly
              for Intent IDs in CX.
          obj, The CX Intent object in proper format. This can also
              be extracted by using the get_intent() method.     
        """
        
        if obj:
            intent = obj
            intent.name = intent_id
        else:
            intent = self.get_intent(intent_id)
        
        client_options = self._set_region(intent_id)
        client = services.intents.IntentsClient(client_options=client_options)
        response = client.update_intent(intent=intent)
        
        return response
    
    
### ENTITIES FX

    def list_entity_types(self, agent_id):
        request = types.entity_type.ListEntityTypesRequest()
        request.parent = agent_id
            
        client = self.entities
        response = client.list_entity_types(request)
        
        entities = []
        for page in response.pages:
            for entity in page.entity_types:
                entities.append(entity)
        
        return entities
    
    def get_entity_type(self, entity_id):
        client = self.entities
        response = client.get_entity_type(name=entity_id)
        
        return response
        

    def create_entity_type(self, agent_id, obj=None, **kwargs):
        #If entity_type_obj is given set entity_type to it
        if obj:
            entity_type = obj
            entity_type.name = ''
        else:
            entity_type = types.entity_type.EntityType()
            
        #set optional arguments to entity type attributes
        for key, value in kwargs.items():
            setattr(entity_type, key, value)

        #Apply any optional functions argument to entity_type object
#         entity_type = set_entity_type_attr(entity_type, kwargs)

        client = self.entities
        response = client.create_entity_type(parent=agent_id, entity_type=entity_type)
        return response
    
    
### FLOWS FX
    
    def list_flows(self, agent_id):
        request = types.flow.ListFlowsRequest()
        request.parent = agent_id
            
        client = self.flows
        response = client.list_flows(request)
        
        flows = []
        for page in response.pages:
            for flow in page.flows:
                flows.append(flow)
        
        return flows
    
    def get_flow(self, flow_id):
        client = self.flows
        response = client.get_flow(name=flow_id)
        
        return response
    
    def update_flow(self, flow_id, obj=None, **kwargs):
        if obj:
            flow = obj
            flow.name = flow_id
        else:
            flow = self.get_flow(flow_id)
            
        # set flow attributes to args
        for key,value in kwargs.items():
            setattr(flow,key,value)
        paths = kwargs.keys()
        mask = field_mask_pb2.FieldMask(paths=paths)
        
        client = self.flows
        response = client.update_flow(flow=flow, update_mask=mask)
        
        return response
    
### PAGES FX

    def list_pages(self, flow_id):
        request = types.page.ListPagesRequest()
        request.parent = flow_id
        
        client = self.pages
        response = client.list_pages(request)
        
        cx_pages = []
        for page in response.pages:
            for cx_page in page.pages:
                cx_pages.append(cx_page)
        
        return cx_pages
    
    def get_page(self, page_id):
        client = self.pages
        response = client.get_page(name=page_id)
        
        return response
    
    def create_page(self, flow_id, obj=None, **kwargs):
        #Intialize client library for pages
        client = services.pages.PagesClient()

        #if page object is given, set page to it
        if obj:
            page = obj
            page.name = ''
        else:
            page = types.page.Page()

        #set optional arguments to page attributes
        for key, value in kwargs.items():  
            setattr(page, key, value)

        response = client.create_page(parent=flow_id, page=page)
        return response
    
    def update_page(self, page_id, obj=None, **kwargs):
        #Initialize client library for pages
        client = services.pages.PagesClient()

        #If page object is given set page to it
        if obj:
            #Set page variable to page object
            page = obj
            #Set name attribute to the name of the updated page
            page.name = page_id
        else:
            page = self.get_page(page_id)

        #Set page attributes to arguments
        for key, value in kwargs.items():
            setattr(page, key, value)
        paths = kwargs.keys()
        mask = field_mask_pb2.FieldMask(paths=paths)

        #Call client function with page and mask as arguments
        response = client.update_page(page=page, update_mask=mask)
        return response
    
    def create_transition_route_old(self, intent=None, condition=None, 
                                target_page=None, target_flow=None, 
                               trigger_fulfillment=None):
        route = types.page.TransitionRoute()
        
        if intent:
            route.intent = intent
            
        if condition:
            route.condition = condition
            
        if target_page:
            route.target_page = target_page
            
        if target_flow:
            route.target_flow = target_flow
            
        if trigger_fulfillment:
            fulfillment = types.fulfillment.Fulfillment()
            
            if 'messages' in trigger_fulfillment:
                response_message = types.response_message.ResponseMessage()
                
                message_text = response_message.Text()
                message_text.text = trigger_fulfillment['messages']
                response_message.text = message_text
                fulfillment.messages = [response_message]
            
            if 'webhook' in trigger_fulfillment:
                fulfillment.webhook = trigger_fulfillment['webhook']
                
            if 'webhook_tag' in trigger_fulfillment:
                fulfillment.tag = trigger_fulfillment['webhook_tag']
                
            route.trigger_fulfillment = fulfillment
            
        return route
    
### ROUTE GROUPS FX
    
    def list_transition_route_groups(self, flow_id):
        request = types.transition_route_group.ListTransitionRouteGroupsRequest()
        request.parent = flow_id
            
        client = self.route_groups
        response = client.list_transition_route_groups(request)
        
        cx_route_groups = []
        for page in response.pages:
            for cx_route_group in page.transition_route_groups:
                cx_route_groups.append(cx_route_group)

        return cx_route_groups
    
    
    def get_transition_route_group(self, name):
        request = types.transition_route_group.GetTransitionRouteGroupRequest()
        request.name = name
        client = self.route_groups
        response = client.get_transition_route_group(request)
        
        return response
    
    
    def create_transition_route_group(self, flow_id, obj, **kwargs):
#         request = types.transition_route_group.CreateTransitionRouteGroupRequest()
        
        #if rg object is given, set rg to it
        if obj:
            trg = obj
            trg.name = ''
        else:
            trg =  types.transition_route_group.TransitionRouteGroup()
        
        # set optional args to rg attributes
        for key, value in kwargs.items():
            setattr(trg,key,value)
                        
#         if obj['display_name']:
#             trg.display_name = route_group['display_name']
            
#         if obj['transition_routes']:
#             trg.transition_routes = route_group['transition_routes']

#         request.transition_route_group = trg        
        client = self.route_groups
        response = client.create_transition_route_group(parent=flow_id, transition_route_group=trg)
        
        return response
    
    def update_transition_route_group(self, rg_id, obj=None, **kwargs):
        # If route group object is given set route group to it
        if obj:
            #Set rg variable to rg object
            rg = obj
            #Set name attribute to the name of the updated page
            rg.name = rg_id
        else:
            rg = self.get_transition_route_group(rg_id)

        # Set rg attributes to arguments
        for key, value in kwargs.items():
            setattr(rg, key, value)
        paths = kwargs.keys()
        mask = field_mask_pb2.FieldMask(paths=paths)
                  
        client = self.route_groups
        response = client.update_transition_route_group(transition_route_group=rg, update_mask=mask)
        
        return response

    
### WEBHOOK FX
    
    def list_webhooks(self, agent_id):
        request = types.webhook.ListWebhooksRequest()
        request.parent = agent_id
            
        client = self.webhooks
        response = client.list_webhooks(request)
        
        cx_webhooks = []
        for page in response.pages:
            for cx_webhook in page.webhooks:
                cx_webhooks.append(cx_webhook)
        
        return cx_webhooks
    
    def create_webhook(self, agent_id, obj=None, **kwargs):
        # if webhook object is given, set webhook to it
        if obj:
            webhook = obj
            webhook.name = ''
        else:
            webhook = types.webhook.Webhook()
            
        # set optional kwargs to webhook attributes
        for key, value in kwargs.items():
            setattr(webhook, key, value)
        
        client = self.webhooks
        response = client.create_webhook(parent=agent_id, webhook=webhook)
        
        return response
        
    
### SESSION FX
    def run_conversation(self, agent, session_id, texts, parameters=None, response_text=False):
        """Tests a full conversation with the bot.

        Using the same `session_id` between requests allows continuation
        of the conversation."""
        session_client = self.sessions
        session_path = "{}/sessions/{}".format(agent, session_id)
        
        if parameters:
            query_params = types.session.QueryParameters(parameters=parameters)
            text_input = types.session.TextInput(text='')
            query_input = types.session.QueryInput(text=text_input, language_code='en')
            request = types.session.DetectIntentRequest(session=session_path,
                                                       query_params=query_params,
                                                       query_input=query_input)
            
            response = session_client.detect_intent(request=request)
            
        for text in conversation:
            text_input = types.session.TextInput(text=text)
            query_input = types.session.QueryInput(text=text_input, language_code='en')
            request = types.session.DetectIntentRequest(
                session=session_path, query_input=query_input
            )
            response = session_client.detect_intent(request=request)
            qr = response.query_result

            print("=" * 20)
            print("Query text: {}".format(qr.text))
            if "intent" in qr:
                print("Triggered Intent: {}".format(qr.intent.display_name))
                
            if "intent_detection_confidence" in qr:
                print("Intent Confidence {}".format(qr.intent_detection_confidence))
                
            print("Response Page: {}".format(qr.current_page.display_name))
            
            for param in qr.parameters: 
                if param == "statusMessage":
                    print("Status Message: {}".format(qr.parameters[param]))
            
            if response_text:
                print(
                    "Response Text: {}\n".format(
                        " ".join(
                            [
                                " ".join(response_message.text.text)
                                for response_message in qr.response_messages
                            ]
                        )
                    )
                )
                
    
    def detect_intent(self, agent, session_id, text, parameters=None, response_text=False):
        """Returns the result of detect intent with texts as inputs.

        Using the same `session_id` between requests allows continuation
        of the conversation."""
        session_client = self.sessions
        session_path = "{}/sessions/{}".format(agent, session_id)
        
        if parameters:
            query_params = types.session.QueryParameters(parameters=parameters)
            text_input = types.session.TextInput(text='')
            query_input = types.session.QueryInput(text=text_input, language_code='en')
            request = types.session.DetectIntentRequest(session=session_path,
                                                       query_params=query_params,
                                                       query_input=query_input)
            
            response = session_client.detect_intent(request=request)
            
        text_input = types.session.TextInput(text=text)
        query_input = types.session.QueryInput(text=text_input, language_code='en')
        request = types.session.DetectIntentRequest(
            session=session_path, query_input=query_input
        )
        response = session_client.detect_intent(request=request)
        qr = response.query_result

        return qr
    
    def preset_parameters(self, agent, session_id, parameters):
        session_client = self.sessions
        session_path = "{}/sessions/{}".format(agent, session_id)
        
        query_params = types.session.QueryParameters(parameters=parameters)
        text_input = types.session.TextInput(text=None)
        query_input = types.session.QueryInput(text=text_input, language_code='en')
        request = types.session.DetectIntentRequest(session=session_path,
                                                   query_params=query_params,
                                                   query_input=query_input)

        response = session_client.detect_intent(request=request)
        
        return response
                
### Make Component Functions

### TODO (pmarlow@): Turn these into @staticmethods since we are not
### doing any authentication with these

    def make_generic(self, obj, obj_type, default, conditionals=dict()):
        if type(obj) == obj_type:
            return obj
        
        elif type(obj) == dict:
            obj_ins = obj_type()
            for key, value in obj.items():
                if key in conditionals.keys():
                    func = conditionals[key]
                    out = func(value)
                    setattr(obj_ins, key, out)
                else:
                    print(value)
                    setattr(obj_ins, key, value)
            return obj_ins
        
        elif type(obj) == str:
            dic = {'unspecified': 0, 'map': 1, 'list': 2, 'regexp': 3, 'default': 1}
            t = dic.get(obj.lower())
            if t:
                return obj_type(t)
            else:
                return default
        else:
            return default
        
    def make_seq(self, obj, obj_type, default, conditionals=dict()):
        assert type(obj) == list
        l = []
        for x in obj:
            l.append(self.make_generic(x, obj_type, default, conditionals))
        return l

    def make_transition_route(self, obj=None, **kwargs):
        """ Creates a single Transition Route object for Dialogflow CX.
        
        Transition routes are used to navigate a user from page to page, or
        page to flow in Dialogflow CX. Routes can be part of a Page object or
        they can also be associated with Route Groups. In either case, the 
        structure of the Route is the same. This method allows the user to 
        create a single Route object that can be used interchangeably with 
        Pages or Route Groups as needed.
        
        Note: if no args are provided, a blank Route object will be created.
        
        Args:
          obj, (Optional) an existing Route object can be provided if the
              user wants to modify or duplicate the object.
              
        Keyword Args:
          intent, (str): The UUID of the Intent to route to
          condition, (str): The condition to evaluate on the route
          target_page, (str): The UUID of the target page to transition to
          target_flow, (str): The UUID of the target flow to transition to
          trigger_fulfillment, (obj): Requires an object in the format of
              type <google.cloud.dialogflowcx_v3beta1.types.fulfillment.Fulfillment>
          
        Returns:
          Route object of type <google.cloud.dialogflowcx_v3beta1.types.page.TransitionRoute>
          """
        
        if obj:
            route = obj
            
            # make sure the route name is cleared if this is a copy of 
            # another existing route object
            route.name = ""
            
        else:
            route = types.page.TransitionRoute()
            
        # Set route attributes to args
        for key, value in kwargs.items():
            if key == 'trigger_fulfillment':
                tf = self.make_trigger_fulfillment(value)
                setattr(route, key, tf)
            else:
                setattr(route, key, value)
                
        return route

    def make_trigger_fulfillment(self, messages=None, webhook_id=None, webhook_tag=None):
        """ Creates a single Fulfillment object for Dialogflow CX.
        
        Fulfillments are used as part of Transition Routes to add Dialogue
        messages back to the user, trigger webhooks, set parameter presets, 
        and enable IVR options where applicable.
        
        Note: if no args are provided, a blank Fulfillment object will be returned.
        
        Args:
          messages, (list): (Optional) The list of Dialogue messages to send back to the user
          webhook_id, (str): (Optional) The UUID of the Dialogflow CX webhook to trigger 
            when the Fulfillment is triggered by the conversation.
          webhook_tag, (str): (Required if webhook_id is provided) User defined tag 
            associated with
            
        Returns:
          Fulfillment object of type <google.cloud.dialogflowcx_v3beta1.types.fulfillment.Fulfillment>
        """
        fulfillment = types.fulfillment.Fulfillment()
        
        if messages:
            response_message = types.response_message.ResponseMessage()
            message_text = response_message.Text()
            
            message_text.text = messages
            response_message.text = message_text
            fulfillment.messages = [response_message]

        if webhook_id:
            fulfillment.webhook = webhook_id
            
            if not webhook_tag:
                print("webhook_tag is required when specifying webhook_id")
                return
            
            else:
                fulfillment.tag = webhook_tag

        print(fulfillment)
        return fulfillment
    
def set_entity_type_attr(self, entity_type, kwargs):
    for key, value in kwargs.items():
        if key == 'kind':
            kind = types.entity_type.EntityType.Kind
            obj = self.make_generic(value, kind, kind(0))
            setattr(entity_type, key, obj)
        #For the auto expansion mode case create helper object to set at entity_type attribute
        elif key == "auto_expansion_mode":
            aem = types.entity_type.EntityType.AutoExpansionMode
            obj = self.make_generic(value, aem, aem(1))
            setattr(entity_type, key, obj)
            
        #For the entities case iterate over dictionary and assign key value pairs to entity type elements of entities list
        elif key == "entities":
            entity = types.entity_type.EntityType.Entity
            obj = self.make_seq(value, entity, entity())
            setattr(entity_type, key, obj)
            
        #For the excluded phrases case assign value to the excluded phrase object then set as the entity_type attribute
        elif key == "excluded_phrases":
            ep = types.entity_type.EntityType.ExcludedPhrase
            obj = self.make_seq(value, ep, ep())
            setattr(entity_type, key, obj)
            
        else:
            setattr(entity_type, key, value)
<|MERGE_RESOLUTION|>--- conflicted
+++ resolved
@@ -13,23 +13,12 @@
                     datefmt='%Y-%m-%d %H:%M:%S')
 
 class DialogflowCX:
-<<<<<<< HEAD
-    def __init__(self, creds_path, agent_id=None):
-        with open(creds_path) as json_file:
-            data = json.load(json_file)
-        project_id = data['project_id']
-
-        os.environ["GOOGLE_APPLICATION_CREDENTIALS"] = creds_path
-        self.project_id = 'projects/{}/locations/global'.format(project_id)
-
-=======
     def __init__(self, creds_path, agent_id=None):          
         # with open(creds_path) as json_file:
         #     data = json.load(json_file)
 
         os.environ["GOOGLE_APPLICATION_CREDENTIALS"] = creds_path
         
->>>>>>> 64d27325
         self.agents = services.agents.AgentsClient()
         self.intents = services.intents.IntentsClient()
         self.entities = services.entity_types.EntityTypesClient()
